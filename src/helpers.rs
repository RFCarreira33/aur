--- conflicted
+++ resolved
@@ -1,48 +1,13 @@
 use crate::package::Package;
 use reqwest;
-<<<<<<< HEAD
+use select::document::Document;
 use serde_json::Value;
-=======
-use select::document::Document;
->>>>>>> 2b2194e0
 use std::process::Command;
 use std::sync::Arc;
 
 // variables and structs for ease of use
 pub const AUR_URL: &str = "https://aur.archlinux.org";
 
-<<<<<<< HEAD
-#[derive(Clone)]
-pub struct Package {
-    name: String,
-    version: String,
-    description: String,
-}
-
-impl Package {
-    pub fn new(name: String, description: String, version: String) -> Package {
-        Package {
-            name,
-            description,
-            version,
-        }
-    }
-
-    pub fn get_name(&self) -> &str {
-        &self.name
-    }
-
-    pub fn get_description(&self) -> &str {
-        &self.description
-    }
-
-    pub fn get_version(&self) -> &str {
-        &self.version
-    }
-}
-
-=======
->>>>>>> 2b2194e0
 /**
 * helper function to fetch the html of a page
 * @param url: the url of the page
@@ -139,14 +104,13 @@
             let version = package_parts.next().unwrap_or("").to_owned();
             let description = name.clone();
 
-            Package::new(name, version, description)
+            Package::new(name, description, version)
         })
         .collect();
 
     Ok(installed_packages)
 }
 
-<<<<<<< HEAD
 pub async fn check_for_package_updates(package: Package) -> Result<(Package, String), String> {
     let url = format!(
         "https://aur.archlinux.org/rpc/?v=5&type=search&arg={}",
@@ -209,45 +173,6 @@
     Ok(results)
 }
 
-pub fn check_if_package_in_cache(package_name: &str) -> bool {
-    let cache_path: String = format!("{}/{}", home::home_dir().unwrap().display(), ".cache/aur");
-    let package_path: String = format!("{}/{}", cache_path, package_name);
-
-    std::path::Path::new(package_path.as_str()).exists()
-}
-
-pub fn pull_cached_package(package_name: &str) -> Result<(), Box<dyn std::error::Error>> {
-    let package_path: String = format!(
-        "{}/{}/{}",
-        home::home_dir().unwrap().display(),
-        ".cache/aur",
-        package_name
-    );
-
-    check_dependency("git");
-
-    // cd into package, pull changes
-    let exit_status = Command::new("git")
-        .arg("pull")
-        .arg("origin")
-        .arg("master")
-        .current_dir(package_path)
-        .output()
-        .unwrap();
-
-    if exit_status.status.code().unwrap() != 0 {
-        Err(String::from_utf8_lossy(&exit_status.stderr).into())
-    } else {
-        Ok(())
-    }
-}
-
-=======
-/**
-* checks if a dependency is installed on the system
-* @param dependency_name: the name of the dependency to check
-*/
->>>>>>> 2b2194e0
 pub fn check_dependency(dependency_name: &str) {
     let dependency_check = Command::new("pacman")
         .arg("-Q")
@@ -279,6 +204,7 @@
         .find(select::predicate::Name("tr"))
         .flat_map(|n| n.find(select::predicate::Name("td")))
         .flat_map(|n| n.find(select::predicate::Name("a")))
+        .filter(|n| n.attr("href").unwrap_or("").contains("/packages"))
         .take(10)
         .map(|n| n.text().trim().to_string())
         .collect();
