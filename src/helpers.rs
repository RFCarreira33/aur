use crate::package::Package;
use reqwest;
use select::document::Document;
use std::process::Command;
use std::sync::Arc;

// variables and structs for ease of use
pub const AUR_URL: &str = "https://aur.archlinux.org";
pub const CACHE_PATH: &str = ".cache/aur";

/**
* helper function to fetch the html of a page
* @param url: the url of the page
* @return the html of the page
*/
pub async fn fetch(url: &str) -> Result<String, Box<dyn std::error::Error>> {
    let res = reqwest::get(url).await?.text().await?;
    Ok(res)
}

/**
* helper function to check if package exists
* @param package_name: the name of the package
* @return true if the package exists, false otherwise
*/
pub async fn check_package_existance(
    package_name: &str,
) -> Result<bool, Box<dyn std::error::Error>> {
    let url = format!("{}/packages/{}", AUR_URL, package_name);
    let res = fetch(&url).await.unwrap();

    Ok(!res.contains("id=\"error-page\""))
}

/**
* helper function to get the git link of a package
* @param package_name: the name of the package
* @return the git link of the package
*/
pub fn get_git_url(package_name: &str) -> String {
    format!("{}/{}.git", AUR_URL, package_name.to_lowercase())
}

/**
* Clone a package from the AUR
* @param package_name: the name of the package
*/
pub fn clone_package(package_name: &str) -> Result<(), Box<dyn std::error::Error>> {
    let cache_path: String = format!("{}/{}", home::home_dir().unwrap().display(), CACHE_PATH);
    let package_path: String = format!("{}/{}", cache_path, package_name);

    check_dependency("git");

    if !std::path::Path::new(cache_path.as_str()).exists() {
        std::fs::create_dir(cache_path.as_str()).expect("Failed to create cache directory");
    }

    //// if dir with package name already exists, delete it
    if std::path::Path::new(package_path.as_str()).exists() {
        std::fs::remove_dir_all(package_path.as_str()).expect("Failed to remove old package");
    }

    // specify the directory to clone the package to
    let exit_status = Command::new("git")
        .arg("clone")
        .arg(get_git_url(package_name))
        .arg(package_path)
        .output()
        .unwrap();

    if exit_status.status.code().unwrap() != 0 {
        Err(String::from_utf8_lossy(&exit_status.stderr).into())
    } else {
        println!("Successfully cloned package: {}", package_name);
        match makepkg(&package_name) {
            Ok(_) => Ok(()),
            Err(e) => Err(e),
        }
    }
}

/**
* Checks system for installed packages
* @return: a vector of installed packages
**/
pub fn get_installed_packages() -> Result<Vec<Package>, Box<dyn std::error::Error>> {
    let installed_packages_output = Command::new("pacman")
        .arg("-Qm")
        .output()
        .expect("Failed to get installed packages");

    // Extract the installed packages as a string
    let installed_packages_str = std::str::from_utf8(&installed_packages_output.stdout)?;

    // Split the string into individual package names
    let package_lines: Vec<&str> = installed_packages_str.trim().split('\n').collect();

    // Split each line into name and version
    let installed_packages: Vec<Package> = package_lines
        .into_iter()
        .map(|package_line| {
            let mut package_parts = package_line.split_whitespace();
            let name = package_parts.next().unwrap_or("").to_owned();
            let version = package_parts.next().unwrap_or("").to_owned();

            Package::new(name, None, Some(version))
        })
        .collect();

    Ok(installed_packages)
}

<<<<<<< HEAD
pub fn check_if_packages_installed(packages: Vec<String>) -> Result<Vec<Package>, Vec<String>> {
    let installed_packages_output = Command::new("pacman")
        .arg("-Qm")
        .output()
        .expect("Failed to get installed packages");
=======
/**
* Function feed into the thread pool to check for updates for a package
* @param package: the package to check for updates
* @return: a tuple of the package and the version of the latest update or an error message
*/
pub async fn check_for_package_updates(package: Package) -> Result<(Package, String), String> {
    let url = format!(
        "https://aur.archlinux.org/rpc/?v=5&type=search&arg={}",
        package.get_name()
    );

    let response = reqwest::get(&url).await.expect("asd").text().await;
>>>>>>> f76af2c0

    // Extract the installed packages as a string
    let installed_packages_str = String::from_utf8(installed_packages_output.stdout)
        .expect("Failed to get installed packages");

    let mut packages_installed: Vec<Package> = Vec::new();
    let mut packages_missing: Vec<String> = Vec::new();

    for package in packages {
        if installed_packages_str.contains(&package) {
            // Extract the package name and version from the installed packages
            let parts: Vec<&str> = installed_packages_str
                .lines()
                .find(|line| line.starts_with(&package))
                .map(|line| line.split_whitespace().collect())
                .unwrap_or_else(Vec::new);

            let package_name = parts[0].to_owned();
            let package_version = parts[1].to_owned();
            packages_installed.push(Package::new(
                package_name.clone(),
                package_name,
                package_version,
            ));
        } else {
            packages_missing.push(package);
        }
    }

    if packages_missing.is_empty() {
        Ok(packages_installed)
    } else {
        Err(packages_missing)
    }
}

pub async fn check_for_updates_threads(
    packages: Vec<Package>,
) -> Result<Vec<(Package, String)>, Box<dyn std::error::Error>> {
    let packages = Arc::new(packages);

    let mut tasks = Vec::new();

    for package in packages.iter() {
        let package = package.clone();
        let task = tokio::spawn(async move {
            let result = package.check_for_package_updates().await;
            match result {
                Ok(result) => Ok(result),
                Err(e) => Err(e),
            }
        });

        tasks.push(task);
    }

    let mut results: Vec<(Package, String)> = Vec::new();

    for task in tasks {
        let result = task.await?;
        match result {
            Ok(result) => results.push(result),
            Err(_) => continue,
        }
    }

    Ok(results)
}

/**
* Checks if a dependency is installed in the system
*/
pub fn check_dependency(dependency_name: &str) {
    let dependency_check = Command::new("pacman")
        .arg("-Q")
        .output()
        .expect("Failed to get installed packages");

    let output = String::from_utf8_lossy(&dependency_check.stdout);

    if !output.contains(dependency_name) {
        std::eprintln!(
            "{} is not installed, please install it first",
            dependency_name
        );
        std::process::exit(1);
    }
}

/**
* Scrapes AUR page for top 10 packages
* @param package_name: the package name to search for
* @return a vector of the top 10 packages
*/
pub async fn get_top_packages(package_name: &str) -> Vec<Package> {
    let url = format!("{}/packages/?K={}", AUR_URL, package_name);
    let res = fetch(&url).await.unwrap();

    // find all a tags with packages href
    Document::from(res.as_str())
        .find(select::predicate::Name("tr"))
        .flat_map(|n| n.find(select::predicate::Name("td")))
        .flat_map(|n| n.find(select::predicate::Name("a")))
        .filter(|n| n.attr("href").unwrap_or("").contains("/packages"))
        .take(10)
        .map(|n| n.text().trim().to_string())
        .collect::<Vec<String>>()
        .iter()
        .zip(
            // zip with the package description
            Document::from(res.as_str())
                .find(select::predicate::Name("tr"))
                .flat_map(|n| n.find(select::predicate::Name("td")))
                .filter(|n| n.attr("class").unwrap_or("") == "wrap")
                .take(10)
                .map(|n| n.text().trim().to_string())
                .collect::<Vec<String>>()
                .iter(),
        )
        .map(|(name, description)| {
            Package::new(name.to_string(), Some(description.to_string()), None)
        })
        .collect()
}

/**
* Runs makepkg command to build a package
* @param package_name: the name of the package to build
*/
pub fn makepkg(package_name: &str) -> Result<(), Box<dyn std::error::Error>> {
    println!("Building {}...", package_name);
    let package_path: String = format!(
        "{}/{}/{}",
        home::home_dir().unwrap().display(),
        CACHE_PATH,
        package_name
    );

    check_dependency("fakeroot");
    check_dependency("make");

    let exit_status = Command::new("makepkg")
        .arg("-si")
        .arg("--noconfirm")
        .current_dir(package_path)
        .output()
        .unwrap();

    if exit_status.status.code().unwrap() != 0 {
        Err(String::from_utf8_lossy(&exit_status.stderr).into())
    } else {
        Ok(())
    }
}

pub fn remove_package_from_cache(package_name: &str) {
    let package_path: String = format!(
        "{}/{}/{}",
        home::home_dir().unwrap().display(),
        ".cache/aur",
        package_name
    );

    std::fs::remove_dir_all(package_path).unwrap();
}<|MERGE_RESOLUTION|>--- conflicted
+++ resolved
@@ -110,26 +110,11 @@
     Ok(installed_packages)
 }
 
-<<<<<<< HEAD
 pub fn check_if_packages_installed(packages: Vec<String>) -> Result<Vec<Package>, Vec<String>> {
     let installed_packages_output = Command::new("pacman")
         .arg("-Qm")
         .output()
         .expect("Failed to get installed packages");
-=======
-/**
-* Function feed into the thread pool to check for updates for a package
-* @param package: the package to check for updates
-* @return: a tuple of the package and the version of the latest update or an error message
-*/
-pub async fn check_for_package_updates(package: Package) -> Result<(Package, String), String> {
-    let url = format!(
-        "https://aur.archlinux.org/rpc/?v=5&type=search&arg={}",
-        package.get_name()
-    );
-
-    let response = reqwest::get(&url).await.expect("asd").text().await;
->>>>>>> f76af2c0
 
     // Extract the installed packages as a string
     let installed_packages_str = String::from_utf8(installed_packages_output.stdout)
@@ -151,8 +136,8 @@
             let package_version = parts[1].to_owned();
             packages_installed.push(Package::new(
                 package_name.clone(),
-                package_name,
-                package_version,
+                Some(package_name),
+                Some(package_version),
             ));
         } else {
             packages_missing.push(package);
